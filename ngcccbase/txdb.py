from time import time
from urllib2 import HTTPError
import threading

from pycoin.encoding import double_sha256

from coloredcoinlib.store import DataStore, DataStoreConnection, PersistentDictStore, unwrap1
from ngcccbase.services.blockchain import BlockchainInfoInterface
from txcons import RawTxSpec
from blockchain import VerifiedBlockchainState


TX_STATUS_UNKNOWN = 0
TX_STATUS_UNCONFIRMED = 1
TX_STATUS_CONFIRMED = 2
TX_STATUS_INVALID = 3

create_transaction_table = """\
CREATE TABLE tx_data (
    id INTEGER PRIMARY KEY AUTOINCREMENT,
    txhash TEXT,
    data TEXT,
    status INTEGER,
    block_height INTEGER
);
"""

class TxDataStore(DataStore):
    def __init__(self, conn):
        super(TxDataStore, self).__init__(conn)
        if not self.table_exists('tx_data'):
            self.execute(create_transaction_table)
            self.execute(
                "CREATE UNIQUE INDEX tx_data_txhash ON tx_data (txhash)")

    def purge_tx_data(self):
        self.execute("DELETE FROM tx_data")

    def add_tx(self, txhash, txdata, status=TX_STATUS_UNKNOWN):
        return self.execute(
            "INSERT INTO tx_data (txhash, data, status) VALUES (?, ?, ?)",
            (txhash, txdata, status))

    def set_tx_status(self, txhash, status):
        self.execute("UPDATE tx_data SET status = ? WHERE txhash = ?",
                     (status, txhash))
    
    def get_tx_status(self, txhash):
        return unwrap1(self.execute("SELECT status FROM tx_data WHERE txhash = ?",
                                    (txhash, )).fetchone())

    def get_tx_by_hash(self, txhash):
        return self.execute("SELECT * FROM tx_data WHERE txhash = ?",
                            (txhash, )).fetchone()

<<<<<<< HEAD
    def get_all_tx_hashes(self):
        return map(unwrap1,
                   self.execute("SELECT txhash FROM tx_data").fetchall())
=======
    def set_block_height(self, txhash, height):
        self.execute("UPDATE tx_data SET height = ? WHERE txhash = ?",
                     (height, txhash))

    def drop_from_height(self, height):
        self.execute("DELETE FROM tx_data WHERE block_height IS NULL")
        self.execute("DELETE FROM tx_data WHERE block_height >= ?", (height,))
>>>>>>> c12acd16


class BaseTxDb(object):
    def __init__(self, model, config):
        self.model = model
        self.store = TxDataStore(self.model.store_conn.conn)
        self.last_status_check = dict()
        self.recheck_interval = 60

    def purge_tx_db(self):
        self.store.purge_tx_data()

    def get_all_tx_hashes(self):
        return self.store.get_all_tx_hashes()

    def get_tx_by_hash(self, txhash):
        return self.store.get_tx_by_hash(txhash)

    def add_raw_tx(self, raw_tx, status=TX_STATUS_UNCONFIRMED):
        return self.add_tx(raw_tx.get_hex_txhash(),
                           raw_tx.get_hex_tx_data(),
                           raw_tx,
                           status)

    def add_tx_by_hash(self, txhash, status=None):
        bs = self.model.get_blockchain_state()
        txdata = bs.get_raw(txhash)
        raw_tx = RawTxSpec.from_tx_data(self.model,
                                        txdata.decode('hex'))
        return self.add_tx(txhash, txdata, raw_tx, status)

    def add_tx(self, txhash, txdata, raw_tx, status=None):
        if not self.store.get_tx_by_hash(txhash):
            if not status:
                status = self.identify_tx_status(txhash)
            _, tx_height, _ = self.model.get_blockchain_state().get_merkle(txhash)
            self.store.add_tx(txhash, txdata, status)
            self.store.set_block_height(txhash, tx_height)
            self.last_status_check[txhash] = time()
            self.model.get_coin_manager().apply_tx(txhash, raw_tx)
            return True
        else:
            old_status = self.store.get_tx_status(txhash)
            new_status = self.maybe_recheck_tx_status(txhash, old_status)
            return old_status != new_status

    def recheck_tx_status(self, txhash):
        status = self.identify_tx_status(txhash)
        self.store.set_tx_status(txhash, status)
        if not self.store.get_tx_by_hash(txhash)[4]:
            _, tx_height, _ = self.model.get_blockchain_state().get_merkle(txhash)
            self.store.set_block_height(txhash, tx_height)
        return status
   
    def maybe_recheck_tx_status(self, txhash, status):
        if status == TX_STATUS_CONFIRMED:
            # do not recheck those which are already confirmed
            return status
        if (time() - self.last_status_check.get(txhash, 0)) < self.recheck_interval:
            return status
        status = self.recheck_tx_status(txhash)
        self.last_status_check[txhash] = time()
        return status

    def is_tx_valid(self, txhash):
        status = self.store.get_tx_status(txhash)
        if status == TX_STATUS_CONFIRMED:
            return True
        status = self.maybe_recheck_tx_status(txhash, status)
        return status != TX_STATUS_INVALID

    def is_tx_confirmed(self, txhash):
        status = self.store.get_tx_status(txhash)
        if status != TX_STATUS_CONFIRMED:
            status = self.maybe_recheck_tx_status(txhash, status)
        return status == TX_STATUS_CONFIRMED


class NaiveTxDb(BaseTxDb):
    """Native TxDb trusts results of get_blockchain_state"""
    def identify_tx_status(self, txhash):
        block_hash, in_mempool = self.model.get_blockchain_state().\
            get_tx_blockhash(txhash)
        if block_hash:
            return TX_STATUS_CONFIRMED
        elif in_mempool:
            return TX_STATUS_UNCONFIRMED
        else:
            return TX_STATUS_INVALID


class TrustingTxDb(BaseTxDb):
    """TxDb which trusts confirmation data it gets from an external source"""
    
    def __init__(self, model, config, get_tx_confirmations):
        super(TrustingTxDb, self).__init__(model, config)
        self.confirmed_txs = set()
        self.get_tx_confirmations = get_tx_confirmations

    def identify_tx_status(self, txhash):
        if txhash in self.confirmed_txs:
            return TX_STATUS_CONFIRMED
        confirmations = self.get_tx_confirmations(txhash)
        if confirmations > 0:
            self.confirmed_txs.add(txhash)
            return TX_STATUS_CONFIRMED
        elif confirmations == 0:
            return TX_STATUS_UNCONFIRMED
        else:
            # check if BlockchainState is aware of it
            block_hash, in_mempool = self.model.get_blockchain_state().\
                get_tx_blockhash(txhash)
            if block_hash or in_mempool:
                return TX_STATUS_UNCONFIRMED
            else:
                return TX_STATUS_INVALID


class VerifiedTxDb(BaseTxDb):
    def __init__(self, model, config):
        super(VerifiedTxDb, self).__init__(model, config)
        self.bs = self.model.get_blockchain_state()
        self.vbs = VerifiedBlockchainState(
            self.bs,
            self,
            config.get('testnet', False),
            os.path.dirname(self.model.store_conn.path)
        )
        self.vbs.start()
        self.lock = threading.Lock()
        self.verified_tx = {}

    def __del__(self):
        self.vbs.stop()

    def _get_merkle_root(self, merkle_s, start_hash, pos):
        hash_decode = lambda x: x.decode('hex')[::-1]
        hash_encode = lambda x: x[::-1].encode('hex')

        h = hash_decode(start_hash)
        # i is the "level" or depth of the binary merkle tree.
        # item is the complementary hash on the merkle tree at this level
        for i, item in enumerate(merkle_s):
            # figure out if it's the left item or right item at this level
            if pos >> i & 1:
                # right item (odd at this level)
                h = double_sha256(hash_decode(item) + h)
            else:
                # left item (even at this level)
                h = double_sha256(h + hash_decode(item))
        return hash_encode(h)

    def _verify_merkle(self, txhash):
        result = self.bs.get_merkle(txhash)
        merkle, tx_height, pos = result.get('merkle'), \
            result.get('block_height'), result.get('pos')

        merkle_root = self._get_merkle_root(merkle, txhash, pos)
        header = self.vbs.get_header(tx_height)
        if header is None:
            return False
        if header.get('merkle_root') != merkle_root:
            return False

        with self.lock:
            self.verified_tx[txhash] = tx_height
        return True

    def drop_from_height(self, height):
        with self.lock:
            self.verified_tx = {key: value for key, value in self.verified_tx.items() if value < height}
        self.store.drop_from_height(height)

    def get_confirmations(self, txhash):
        with self.lock:
            if txhash in self.verified_tx:
                height = self.verified_tx[txhash]
                return self.vbs.height - height + 1
            else:
                return None

    def identify_tx_status(self, txhash):
        if not self.vbs.is_synced:
            block_hash, in_mempool = bs.get_tx_blockhash(txhash)
            if block_hash or in_mempool:
                return TX_STATUS_UNCONFIRMED
            else:
                return TX_STATUS_INVALID

        confirmations = self.get_confirmations(txhash)
        if confirmations is None:
            verified = self._verify_merkle(txhash)
            if verified:
                return self.identify_tx_status(txhash)
            else:
                return TX_STATUS_INVALID
        if confirmations == 0:
            return TX_STATUS_UNCONFIRMED
        return TX_STATUS_CONFIRMED<|MERGE_RESOLUTION|>--- conflicted
+++ resolved
@@ -53,11 +53,10 @@
         return self.execute("SELECT * FROM tx_data WHERE txhash = ?",
                             (txhash, )).fetchone()
 
-<<<<<<< HEAD
     def get_all_tx_hashes(self):
         return map(unwrap1,
                    self.execute("SELECT txhash FROM tx_data").fetchall())
-=======
+
     def set_block_height(self, txhash, height):
         self.execute("UPDATE tx_data SET height = ? WHERE txhash = ?",
                      (height, txhash))
@@ -65,8 +64,6 @@
     def drop_from_height(self, height):
         self.execute("DELETE FROM tx_data WHERE block_height IS NULL")
         self.execute("DELETE FROM tx_data WHERE block_height >= ?", (height,))
->>>>>>> c12acd16
-
 
 class BaseTxDb(object):
     def __init__(self, model, config):
