"""
wallet_controller.py

Controls wallet model in a high level manner
Executes high level tasks such as get balance
 (tasks that require more complex logic) [verification needed]
"""

from coloredcoinlib.colordef import OBColorDefinition, genesis_output_marker
from wallet_model import ColorSet
from txcons import BasicTxSpec, SimpleOperationalTxSpec


class WalletController(object):
    """Controller for a wallet. Used for executing tasks related to the wallet.
    """
    def __init__(self, model):
        """Given a wallet model <model>, create a wallet controller.
        """
        self.model = model

    def publish_tx(self, signed_tx_spec):
        """Given a signed transaction <signed_tx_spec>, publish the transaction
        to the public bitcoin blockchain. Prints the transaction hash as a
        side effect. Returns the transaction hash.
        """
        txhex = signed_tx_spec.get_hex_tx_data()
        print txhex
        txhash = self.model.ccc.blockchain_state.bitcoind.sendrawtransaction(
            txhex)
        self.model.txdb.add_signed_tx(txhash, signed_tx_spec)
        return txhash

    def scan_utxos(self):
        """Updates all Unspent Transaction Outs for addresses associated with
        this wallet.
        """
        self.model.utxo_man.update_all()

    def send_coins(self, target_addr, asset, value):
        """Sends coins to address <target_addr> of asset/color <asset>
        of amount <value> Satoshis.
        """
        tx_spec = BasicTxSpec(self.model)
        tx_spec.add_target(target_addr, asset, value)
        signed_tx_spec = self.model.transform_tx_spec(tx_spec, 'signed')
        self.publish_tx(signed_tx_spec)

    def issue_coins(self, moniker, pck, units, atoms_in_unit):
        """Issues a new color of name <moniker> using coloring scheme
        <pck> with <units> per share and <atoms_in_unit> total.
        """

        if pck == 'obc':
            total = units * atoms_in_unit
            op_tx_spec = SimpleOperationalTxSpec(self.model, None)
            wam = self.model.get_address_manager()
<<<<<<< HEAD
            addr = wam.get_new_genesis_address()
            op_tx_spec.add_target(addr.get_address(),
                                  genesis_output_marker, total)
=======
            address = wam.get_new_genesis_address()
            op_tx_spec.add_target(address.get_address(), -1, total)
>>>>>>> d1251cd3
            genesis_ctxs = OBColorDefinition.compose_genesis_tx_spec(
                op_tx_spec)
            genesis_tx = self.model.transform_tx_spec(genesis_ctxs, 'signed')
            height = self.model.ccc.blockchain_state.bitcoind.getblockcount() \
                - 1
            genesis_tx_hash = self.publish_tx(genesis_tx)
            color_desc = ':'.join(['obc', genesis_tx_hash, '0', str(height)])
            adm = self.model.get_asset_definition_manager()
            asset = adm.add_asset_definition({"monikers": [moniker],
                                               "color_set": [color_desc],
                                               "unit": atoms_in_unit})
            wam.update_genesis_address(address, asset.get_color_set())
        else:
            raise Exception('color scheme not recognized')

    def get_new_address(self, asset):
        """Given an asset/color <asset>, create a new bitcoin address
        that can receive it. Returns the AddressRecord object.
        """
        wam = self.model.get_address_manager()
        return wam.get_new_address(asset)

    def get_all_addresses(self, asset):
        """Given an asset/color <asset>, return a list of AddressRecord
        objects that correspond in this wallet.
        """
        wam = self.model.get_address_manager()
        return wam.get_addresses_for_color_set(asset.get_color_set())

    def add_asset_definition(self, params):
        """Imports an asset/color with the params <params>.
        The params consist of:
        monikers - List of color names (e.g. "red")
        color_set - List of color definitions (e.g. "obc:f0b...d565:0:128649")
        """
        self.model.get_asset_definition_manager().add_asset_definition(params)

    def get_balance(self, asset):
        """Returns an integer value corresponding to the total number
        of Satoshis owned of asset/color <asset>.
        """
        cq = self.model.make_coin_query({"asset": asset})
        utxo_list = cq.get_result()
        value_list = [asset.get_utxo_value(utxo) for utxo in utxo_list]
        return sum(value_list)<|MERGE_RESOLUTION|>--- conflicted
+++ resolved
@@ -55,14 +55,9 @@
             total = units * atoms_in_unit
             op_tx_spec = SimpleOperationalTxSpec(self.model, None)
             wam = self.model.get_address_manager()
-<<<<<<< HEAD
-            addr = wam.get_new_genesis_address()
-            op_tx_spec.add_target(addr.get_address(),
+            address = wam.get_new_genesis_address()
+            op_tx_spec.add_target(address.get_address(),
                                   genesis_output_marker, total)
-=======
-            address = wam.get_new_genesis_address()
-            op_tx_spec.add_target(address.get_address(), -1, total)
->>>>>>> d1251cd3
             genesis_ctxs = OBColorDefinition.compose_genesis_tx_spec(
                 op_tx_spec)
             genesis_tx = self.model.transform_tx_spec(genesis_ctxs, 'signed')
