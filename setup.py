--- conflicted
+++ resolved
@@ -36,12 +36,5 @@
     zip_safe=False,
     install_requires=requires,
     dependency_links=dependency_links,
-<<<<<<< HEAD
     test_suite="ngcccbase.tests",
-    #entry_points="""\
-    #[console_scripts]
-    #ngcccbase-server = 
-    #""",
-=======
->>>>>>> dfde47bb
     )