--- conflicted
+++ resolved
@@ -6,24 +6,6 @@
         QtGui.QWidget.__init__(self)
         uic.loadUi(uic.getUiPath('overviewpage.ui'), self)
 
-<<<<<<< HEAD
-    def update_btc_addresses(self, addresses):
-        currentAddress = self.get_btc_address()
-        self.cb_addresses.clear()
-        self.cb_addresses.addItems(addresses)
-        self.set_btc_address(currentAddress)
-
-    def get_btc_address(self):
-        return str(self.cb_addresses.currentText())
-
-    def set_btc_address(self, address):
-        addresses = [str(self.cb_addresses.itemText(i))
-                     for i in range(self.cb_addresses.count())]
-        if address and address in addresses:
-            self.cb_addresses.setCurrentIndex(addresses.index(address))
-
-=======
->>>>>>> 1ea69acb
     def update_monikers(self, monikers):
         currentMoniker = self.get_moniker()
         self.cb_monikers.clear()
