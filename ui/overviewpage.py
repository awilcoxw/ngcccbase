from PyQt4 import QtGui, uic

from wallet import wallet


class OverviewPage(QtGui.QWidget):
    def __init__(self):
        QtGui.QWidget.__init__(self)
        uic.loadUi(uic.getUiPath('overviewpage.ui'), self)

        self.cb_monikers.currentIndexChanged.connect(self.updateWallet)

    def update(self):
        monikers = wallet.get_all_monikers()
        monikers.remove('bitcoin')
        monikers = ['bitcoin'] + monikers
<<<<<<< HEAD
        self.cb_monikers.addItems(monikers)
        self.set_moniker(currentMoniker)

    def get_moniker(self):
        return str(self.cb_monikers.currentText())

    def set_moniker(self, moniker):
        monikers = [str(self.cb_monikers.itemText(i))
                    for i in range(self.cb_monikers.count())]
        if moniker and moniker in monikers:
            self.cb_monikers.setCurrentIndex(monikers.index(moniker))
=======
        comboList = self.cb_monikers
        currentMoniker = str(comboList.currentText())
        comboList.clear()
        comboList.addItems(monikers)
        if currentMoniker and currentMoniker in monikers:
            comboList.setCurrentIndex(monikers.index(currentMoniker))
>>>>>>> ae04d5a5

    def updateWallet(self):
        moniker = str(self.cb_monikers.currentText())
        balance = wallet.get_balance(moniker)
        self.lbl_balance.setText('%.8f %s' % (balance, moniker))
        '''
        address = self.overviewpage.get_btc_address()
        moniker = self.overviewpage.get_moniker()
        if address and moniker:
            asset = self.get_asset_definition(moniker)
            balance = self.walletController.get_balance(asset)
            if moniker == 'bitcoin':
                balance = '%.8f BTC' % (balance,)
            else:
                address = '%s@%s' % (moniker, address)
                balance = '%.8f %s' % (balance, moniker)
            self.overviewpage.update_wallet(address, balance)
        self.lbl_address.setText(address)
        self.lbl_balance.setText(balance)
        '''<|MERGE_RESOLUTION|>--- conflicted
+++ resolved
@@ -14,26 +14,12 @@
         monikers = wallet.get_all_monikers()
         monikers.remove('bitcoin')
         monikers = ['bitcoin'] + monikers
-<<<<<<< HEAD
-        self.cb_monikers.addItems(monikers)
-        self.set_moniker(currentMoniker)
-
-    def get_moniker(self):
-        return str(self.cb_monikers.currentText())
-
-    def set_moniker(self, moniker):
-        monikers = [str(self.cb_monikers.itemText(i))
-                    for i in range(self.cb_monikers.count())]
-        if moniker and moniker in monikers:
-            self.cb_monikers.setCurrentIndex(monikers.index(moniker))
-=======
         comboList = self.cb_monikers
         currentMoniker = str(comboList.currentText())
         comboList.clear()
         comboList.addItems(monikers)
         if currentMoniker and currentMoniker in monikers:
             comboList.setCurrentIndex(monikers.index(currentMoniker))
->>>>>>> ae04d5a5
 
     def updateWallet(self):
         moniker = str(self.cb_monikers.currentText())
