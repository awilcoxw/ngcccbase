import bitcoin.core
import bitcoin.serialize
import bitcoin.rpc

class COutpoint(object):
    def __init__(self, hash, n):
        self.hash = hash
        self.n = n


class CTxIn(object):
    def __init__(self, op_hash, op_n):
        self.outpoint = COutpoint(op_hash, op_n)


class CTxOut(object):
    def __init__(self, value, scriptPubKey=None):
        self.value = value
        self.raw_address = None

        # extract the destination address from the scriptPubkey
        if scriptPubKey and scriptPubKey[:3] == "\x76\xa9\x14":
            self.raw_address = scriptPubKey[3:23]


class CTransaction(object):

    def __init__(self, bs):
        self.bs = bs
        self.have_input_values = False

    @classmethod
    def from_bitcoincore(klass, txhash, bctx, bs):
        tx = CTransaction(bs)

        tx.raw = bctx
        tx.hash = txhash
        tx.inputs = []
        for i in bctx.vin:
            if i.prevout.is_null():
                tx.inputs.append(CTxIn('coinbase', 0))
            else:
                op = i.prevout
                tx.inputs.append(CTxIn(bitcoin.core.b2lx(op.hash),
                                       op.n))
        tx.outputs = []
        for o in bctx.vout:
            tx.outputs.append(CTxOut(o.nValue, o.scriptPubKey))
        return tx

    def ensure_input_values(self):
        if self.have_input_values:
            return
        for inp in self.inputs:
            prev_tx_hash = inp.outpoint.hash
            if prev_tx_hash != 'coinbase':
                prevtx = self.bs.get_tx(prev_tx_hash)
                inp.value = prevtx.outputs[inp.outpoint.n].value
            else:
                inp.value = 0  # TODO: value of coinbase tx?


class BlockchainState(object):
    def __init__(self, bitcoind):
        self.bitcoind = bitcoind

    @classmethod
    def from_url(cls, url, testnet=False):
        if testnet:
            bitcoind = bitcoin.rpc.RawProxy(
                service_url=url, service_port=18332)
        else:
            bitcoind = bitcoin.rpc.RawProxy(service_url=url)
        return cls(bitcoind)

    def get_block_height(self, blockhash):
        block_data = self.bitcoind.getblock(blockhash)
        if block_data:
            return block_data.get('height', None)
        else:
            return None

    def get_tx_blockhash(self, txhash):
        try:
            raw = self.bitcoind.getrawtransaction(txhash, 1)
<<<<<<< HEAD
        except Exception, e:
            print e
            return (None, False)
        if 'blockhash' in raw:
            block_data = self.bitcoind.getblock(raw['blockhash'])
            return (block_data['height'], False)
        else:
            return (None, True)
=======
        except:
            return None
        return raw.get('blockhash', None)

    def get_previous_blockhash(self, blockhash):
        block_data = self.bitcoind.getblock(blockhash)
        return block_data['previousblockhash']
>>>>>>> 1c15e9f8

    def get_tx(self, txhash):
        txhex = self.bitcoind.getrawtransaction(txhash, 0)
        txbin = bitcoin.core.x(txhex)
        tx = bitcoin.core.CTransaction.deserialize(txbin)
        return CTransaction.from_bitcoincore(txhash, tx, self)

    def iter_block_txs(self, blockhash):
        block_hex = None
        try:
            block_hex = self.bitcoind.getblock(blockhash, False)
        except bitcoin.rpc.JSONRPCException:
            pass

        if block_hex:
            # block at once
            block = bitcoin.core.CBlock.deserialize(bitcoin.core.x(block_hex))
            block_hex = None
            for tx in block.vtx:
                txhash = bitcoin.core.b2lx(
                    bitcoin.serialize.Hash(tx.serialize()))
                yield CTransaction.from_bitcoincore(txhash, tx, self)
        else:
            txhashes = self.bitcoind.getblock(blockhash)['tx']
            for txhash in txhashes:
                yield self.get_tx(txhash)<|MERGE_RESOLUTION|>--- conflicted
+++ resolved
@@ -83,16 +83,6 @@
     def get_tx_blockhash(self, txhash):
         try:
             raw = self.bitcoind.getrawtransaction(txhash, 1)
-<<<<<<< HEAD
-        except Exception, e:
-            print e
-            return (None, False)
-        if 'blockhash' in raw:
-            block_data = self.bitcoind.getblock(raw['blockhash'])
-            return (block_data['height'], False)
-        else:
-            return (None, True)
-=======
         except:
             return None
         return raw.get('blockhash', None)
@@ -100,7 +90,6 @@
     def get_previous_blockhash(self, blockhash):
         block_data = self.bitcoind.getblock(blockhash)
         return block_data['previousblockhash']
->>>>>>> 1c15e9f8
 
     def get_tx(self, txhash):
         txhex = self.bitcoind.getrawtransaction(txhash, 0)
