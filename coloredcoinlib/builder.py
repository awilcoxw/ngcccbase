--- conflicted
+++ resolved
@@ -1,197 +1,3 @@
-<<<<<<< HEAD
-from logger import log
-from explorer import get_spends
-from toposort import toposorted
-
-class ColorDataBuilder(object):
-    pass
-
-class ColorDataBuilderManager(object):
-    """manages multiple color data builders, one per color"""
-    def __init__(self, colormap, blockchain_state, cdstore, metastore, builder_class):
-        self.colormap = colormap
-        self.metastore = metastore
-        self.blockchain_state = blockchain_state
-        self.cdstore = cdstore
-        self.builders = {}
-        self.builder_class = builder_class
-        
-    def get_builder(self, color_id):
-        if color_id in self.builders:
-            return self.builders[color_id]
-        colordef = self.colormap.get_color_def(color_id)
-        builder = self.builder_class(self.cdstore,
-                                           self.blockchain_state,
-                                           colordef,
-                                           self.metastore)
-        self.builders[color_id] = builder
-        return builder
-    def ensure_scanned_upto(self, color_id_set, block_height):
-        for color_id in color_id_set:
-            if color_id == 0:
-                continue
-            builder = self.get_builder(color_id)
-            builder.ensure_scanned_upto(block_height)
-
-
-class BasicColorDataBuilder(ColorDataBuilder):
-    def __init__(self, cdstore, blockchain_state, colordef):
-        self.cdstore = cdstore
-        self.blockchain_state = blockchain_state
-        self.colordef = colordef
-        self.color_id = colordef.color_id
-
-    def scan_tx(self, tx):
-        in_colorvalues = []
-        empty = True
-        for inp in tx.inputs:
-            val = self.cdstore.get(self.color_id, inp.outpoint.hash, inp.outpoint.n)
-            in_colorvalues.append(val)
-            if val:
-                empty = False
-        if empty and not (self.colordef.is_special_tx(tx)):
-            return
-        out_colorvalues = self.colordef.run_kernel(tx, in_colorvalues)
-        for o_index, val in enumerate(out_colorvalues):
-            if val:
-                self.cdstore.add(self.color_id, tx.hash, o_index, val[0], val[1])
-
-
-class FullScanColorDataBuilder(BasicColorDataBuilder):
-    """color data builder based on exhaustive blockchain scan, for one specific color"""
-    def __init__(self, cdstore, blockchain_state, colordef, metastore):
-        super(FullScanColorDataBuilder, self).__init__(cdstore, blockchain_state, colordef)
-        self.metastore = metastore
-        self.cur_height = metastore.get_scan_height(self.color_id)
-
-    def scan_blockchain(self, from_height, to_height):
-        for i in xrange(from_height, to_height + 1):
-            self.scan_block(i)
-
-    def scan_block(self, height):
-        for tx in self.blockchain_state.iter_block_txs(height):
-            self.scan_tx(tx)
-        self.cur_height = height
-        self.metastore.set_scan_height(self.color_id, self.cur_height)
-
-    def ensure_scanned_upto(self, block_height):
-        if self.cur_height >= block_height:
-            pass # up-to-date
-        else:
-            if self.cur_height:
-                from_height = self.cur_height + 1
-            else:
-                # we cannot get genesis block via RPC, so we start from block 1
-                from_height = self.colordef.starting_height or 1
-            self.scan_blockchain(from_height, block_height)
-            
-
-class AidedColorDataBuilder(FullScanColorDataBuilder):
-    """color data builder based on following output spending transactions, for one specific color"""
-
-    def scan_blockchain(self, from_height, to_height):
-        txo_queue = [self.colordef.genesis]
-        for cur_block_height in xrange(self.colordef.starting_height, to_height+1):
-            # remove txs from this block from the queue
-            block_txo_queue = [txo for txo in txo_queue if txo['height'] == cur_block_height]
-            txo_queue = [txo for txo in txo_queue if txo['height'] != cur_block_height]
-            
-            block_txos = {}
-            while block_txo_queue:
-                txo = block_txo_queue.pop()
-                if txo['txhash'] in block_txos:
-                    # skip the ones we have already visited
-                    continue
-                block_txos[txo['txhash']] = txo
-                spends = get_spends(txo['txhash'], self.blockchain_state)
-                for stxo in spends:
-                    if stxo['height'] == cur_block_height:
-                        block_txo_queue.append(stxo)
-                    else:
-                        txo_queue.append(stxo)
-
-            block_txs = {}
-            for txhash in block_txos.keys():
-                block_txs[txhash] = self.blockchain_state.get_tx(txhash)
-
-            def get_prev_txs(tx):
-                """all transactions from current block this transaction directly depends on"""
-                prev_txs = []
-                for inp in tx.inputs:
-                    if inp.outpoint.hash in block_txs:
-                        prev_txs.append(block_txs[inp.outpoint.hash])
-                return prev_txs
-         
-            sorted_block_txs = toposorted(block_txs.values(), get_prev_txs)
-            
-            for tx in sorted_block_txs:
-                self.scan_tx(tx)
-                
-        if to_height > self.cur_height:
-            self.cur_height = to_height
-            self.metastore.set_scan_height(self.color_id, self.cur_height)
-
-
-
-if __name__ == "__main__":
-    import blockchain
-    import store
-    import colormap as cm
-    import colordata
-    import datetime
-    
-    start = datetime.datetime.now()
-    
-    blockchain_state = blockchain.BlockchainState(None, True)
-
-    store_conn = store.DataStoreConnection("test-color.db")
-    cdstore = store.ColorDataStore(store_conn.conn)
-    metastore = store.ColorMetaStore(store_conn.conn)
-
-    colormap = cm.ColorMap(metastore)
-    
-    cdbuilder = ColorDataBuilderManager(colormap, blockchain_state,
-                                cdstore, metastore,
-                                AidedColorDataBuilder)
-    colordata = colordata.ThickColorData(cdbuilder, blockchain_state, cdstore)
-    blue_desc = "obc:b1586cd10b32f78795b86e9a3febe58dcb59189175fad884a7f4a6623b77486e:0:46442"
-    red_desc = "obc:8f6c8751f39357cd42af97a67301127d497597ae699ad0670b4f649bd9e39abf:0:46444"
-    
-
-    blue_id = colormap.resolve_color_desc(blue_desc)
-    red_id = colormap.resolve_color_desc(red_desc)
-    
-    blue_set = set([blue_id])
-    red_set = set([red_id])
-    br_set = blue_set | red_set
-    print br_set, ("Blue", "Red")
-    
-    g = colordata.get_colorvalues
-    
-    print g(br_set, "b1586cd10b32f78795b86e9a3febe58dcb59189175fad884a7f4a6623b77486e", 0), "== 1000 Blue (blue genesis TX)"
-    print g(br_set, "8f6c8751f39357cd42af97a67301127d497597ae699ad0670b4f649bd9e39abf", 0), "== 1000 Red (red genesis TX)"
-    print g(br_set, "b1586cd10b32f78795b86e9a3febe58dcb59189175fad884a7f4a6623b77486e", 1), "== None (blue genesis TX, other output)"
-    print g(br_set, "8f6c8751f39357cd42af97a67301127d497597ae699ad0670b4f649bd9e39abf", 1), "== None (red genesis TX, other output)"
-    print g(br_set, 'c1d8d2fb75da30b7b61e109e70599c0187906e7610fe6b12c58eecc3062d1da5', 0), "== Red"
-    print g(br_set, '36af9510f65204ec5532ee62d3785584dc42a964013f4d40cfb8b94d27b30aa1', 0), "== Red"
-    print g(br_set, '3a60b70d425405f3e45f9ed93c30ca62b2a97e692f305836af38a524997dd01d',0), "== None (Random TX from blockchain)"
-    print g(br_set,'c1d8d2fb75da30b7b61e109e70599c0187906e7610fe6b12c58eecc3062d1da5',0), "== Red"
-    print g(br_set,'8f6c8751f39357cd42af97a67301127d497597ae699ad0670b4f649bd9e39abf',0), "== Red"
-    print g(br_set,'f50f29906ce306be3fc06df74cc6a4ee151053c2621af8f449b9f62d86cf0647',0), "== Blue"
-    print g(br_set,'7e40d2f414558be60481cbb976e78f2589bc6a9f04f38836c18ed3d10510dce5',0), "== Blue"
-    print g(br_set,'4b60bb49734d6e26d798d685f76a409a5360aeddfddcb48102a7c7ec07243498',0), "== Red (Two-input merging TX)"
-    print g(br_set,'342f119db7f9989f594d0f27e37bb5d652a3093f170de928b9ab7eed410f0bd1',0), "== None (Color mixing TX)"
-    print g(br_set,'bd34141daf5138f62723009666b013e2682ac75a4264f088e75dbd6083fa2dba',0), "== Blue (complex chain TX)"
-    print g(br_set,'bd34141daf5138f62723009666b013e2682ac75a4264f088e75dbd6083fa2dba',1), "== None (mining fee change output)"
-    print g(br_set,'36af9510f65204ec5532ee62d3785584dc42a964013f4d40cfb8b94d27b30aa1',0), "== Red (complex chain TX)"
-    print g(br_set,'741a53bf925510b67dc0d69f33eb2ad92e0a284a3172d4e82e2a145707935b3e',0), "== Red (complex chain TX)"
-    print g(br_set,'741a53bf925510b67dc0d69f33eb2ad92e0a284a3172d4e82e2a145707935b3e',1), "== Red (complex chain TX)"
-    
-    print "Finished in", datetime.datetime.now() - start
-    
-
-    
-=======
 from logger import log
 from explorer import get_spends
 from toposort import toposorted
@@ -438,5 +244,4 @@
     print g(
         br_set,
         '741a53bf925510b67dc0d69f33eb2ad92e0a284a3172d4e82e2a145707935b3e',
-        1), "== Red (complex chain TX)"
->>>>>>> f123827c
+        1), "== Red (complex chain TX)"